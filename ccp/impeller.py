"""Module to define impeller class."""
import csv
import multiprocessing
import warnings

import toml
from copy import deepcopy
from itertools import groupby
from pathlib import Path

import numpy as np
import plotly.graph_objects as go
from openpyxl import Workbook
from scipy.interpolate import interp1d, UnivariateSpline
from scipy.optimize import fsolve

from ccp import Q_, State, Point, Curve
from ccp.config.units import check_units
from ccp.config.utilities import r_getattr, r_setattr
from ccp.data_io.read_csv import read_data_from_engauge_csv


class ImpellerStateParameter:
    def __init__(self, impeller_state_object, attr):
        self.impeller_state_object = impeller_state_object
        self.attr = attr

    def __call__(self, *args, **kwargs):
        impeller_state_object = self.impeller_state_object
        attr = self.attr
        values = []

        for curve_state in impeller_state_object:
            values.append(getattr(getattr(curve_state, attr)(), "magnitude"))

        units = getattr(getattr(curve_state, attr)(), "units")

        return Q_(values, units)


def impeller_state_parameter(impeller_state_object, attr):
    return ImpellerStateParameter(impeller_state_object, attr)


class ImpellerState:
    def __init__(self, curves_state):
        self.curves_state = curves_state

        for attr in ["p", "T", "h", "s", "rho"]:
            func = impeller_state_parameter(self, attr)
            setattr(self, attr, func)

    def __getitem__(self, item):
        return self.curves_state.__getitem__(item)


class ImpellerPlotFunction:
    def __init__(self, impeller_object, attr):
        self.impeller_object = impeller_object
        self.attr = attr

    @check_units
    def __call__(self, *args, flow_v=None, speed=None, plot_kws=None, **kwargs):
        """Plot parameter versus volumetric flow.

        You can plot an specific point in the plot giving its flow_v and speed.

        You can choose units with the arguments flow_v_units='...' and
        {attr}_units='...'. For the speed you can use speed_units='...'.

        Parameters
        ----------
        flow_v : pint.Quantity, float, optional
            Volumetric flow (m³/s) for a specific point in the plot.
        speed : pint.Quantity, float, optional
            Speed (rad/s) for a specific point in the plot.
        flow_v_units : str, optional
            Flow units used for the plot. Default is m³/s.
        {attr}_units : str, optional
            Units for the parameter being plotted (e.g. for a head plot we could use
            head_units='J/kg' or head_units='J/g'. Default is SI.
        speed_units : str, optional
            Speed units for the plot. Default is 'rad/s'.

        Returns
        -------
        fig : plotly.Figure
            Plotly figure that can be customized.

        Examples
        --------
        >>> import ccp
        >>> imp = ccp.impeller_example()
        >>> fig = imp.plot_head(
        ...    flow_v=5.5,
        ...    speed=900,
        ...    flow_v_units='m³/h',
        ...    head_units='j/kg',
        ...    speed_units='RPM'
        ... )

        """
        impeller_object = self.impeller_object
        attr = self.attr
        fig = kwargs.pop("fig", None)

        if fig is None:
            fig = go.Figure()

        if plot_kws is None:
            plot_kws = {}

        p0 = impeller_object.points[0]
        flow_v_units = kwargs.get("flow_v_units", p0.flow_v.units)

        for curve in impeller_object.curves:
            fig = r_getattr(curve, attr + "_plot")(fig=fig, plot_kws=plot_kws, **kwargs)

        if speed:
            current_curve = impeller_object.curve(speed=speed)
            fig = r_getattr(current_curve, attr + "_plot")(
                fig=fig, plot_kws=plot_kws, **kwargs
            )
            if flow_v:
                current_point = impeller_object.point(flow_v=flow_v, speed=speed)
                fig = r_getattr(current_point, attr + "_plot")(
                    fig=fig, plot_kws=plot_kws, **kwargs
                )

        # extra x range
        flow_values = [p.flow_v.to(flow_v_units) for p in impeller_object.points]
        min_flow = min(flow_values)
        max_flow = max(flow_values)
        delta = 0.05 * (max_flow - min_flow)
        fig.update_layout(xaxis=dict(range=[min_flow - delta, max_flow + delta]))

        return fig


def impeller_plot_function(impeller_object, attr):
    return ImpellerPlotFunction(impeller_object, attr)


class Impeller:
    """An impeller with a performance map.

    Impeller instance is initialized with the list of points.
    The created instance will hold the dimensional points used in instantiation.
    Curves will be generated from points close in similarity.

    Parameters
    ----------
    points : list
        List with ccp.Point objects.

    Returns
    -------
    impeller : ccp.Impeller
    """

    @check_units
    def __init__(self, points):

        self.points = deepcopy(points)

        curves = []
        for speed, grouped_points in groupby(
            sorted(self.points, key=lambda point: point.speed),
            key=lambda point: point.speed,
        ):
            points = [point for point in grouped_points]
            curve = Curve(points)
            curves.append(curve)
            setattr(self, f"curve_{int(curve.speed.magnitude)}", curve)
        self.curves = curves
        self.disch = ImpellerState([c.disch for c in self.curves])

        for attr in [
            "disch.p",
            "disch.T",
            "disch.h",
            "disch.s",
            "disch.rho",
            "head",
            "eff",
            "power",
            "psi",
            "phi",
        ]:
            values = []
            # for disch.p etc values are defined in _Impeller_State
            if "." not in attr:
                for c in self.curves:
                    param = r_getattr(c, attr)
                    values.append(param.magnitude)
                units = param.units
                r_setattr(self, attr, Q_(values, units))

            r_setattr(self, attr + "_plot", impeller_plot_function(self, attr))

    def __getitem__(self, item):
        return self.points.__getitem__(item)

    def __eq__(self, other):
        if isinstance(other, self.__class__):
            points_other = sorted(other.points, key=lambda x: x.flow_v)
            points_self = sorted(self.points, key=lambda x: x.flow_v)
            if len(points_other) != len(points_self):
                return False
            else:
                return points_other == points_self

    @check_units
    def point(self, flow_v=None, flow_m=None, speed=None):
        """Calculate specific point in the performance map.

        Given a volumetric flow and a speed this method will calculate a point in the
        impeller map according to these arguments.

        Parameters
        ----------
        flow_v : pint.Quantity, float
            Volumetric flow (m³/s).
        flow_m : pint.Quantity, float
            Mass flow (kg/s).
        speed : pint.Quantity, float
            Speed (rad/s).

        Returns
        -------
        point : ccp.Point
            Point in the performance map.
        """

        current_curve = self.curve(speed)
        if flow_m:
            flow_v = current_curve.points[0].suc.v() * flow_m

        func_T = interp1d(
            current_curve.flow_v.m, current_curve.disch.T().m, fill_value="extrapolate"
        )
        func_p = interp1d(
            current_curve.flow_v.m, current_curve.disch.p().m, fill_value="extrapolate"
        )

        min_flow_v = min(current_curve.flow_v)
        max_flow_v = max(current_curve.flow_v)
        if flow_v < min_flow_v or max_flow_v < flow_v:
            warnings.warn(
                f"Expected point is being extrapolated.\n"
                f"Interpolation limits: {min_flow_v:.3f~P} ~ {max_flow_v:.3f~P}\n"
                f"Expected point flow: {flow_v:.3f~P}"
            )
        disch_T = func_T(flow_v)
        disch_p = func_p(flow_v)

        p0 = self.points[0]
        disch = State.define(p=disch_p, T=disch_T, fluid=p0.suc.fluid)

        point = Point(
            suc=p0.suc, disch=disch, flow_v=flow_v, speed=speed, b=p0.b, D=p0.D
        )

        return point

    @check_units
    def curve(self, speed=None):
        """Calculate specific point in the performance map.

        Given a speed this method will calculate a curve in the
        impeller map according to these arguments.

        Parameters
        ----------
        speed : pint.Quantity, float
            Speed (rad/s).

        Returns
        -------
        curve : ccp.Curve
            Point in the performance map.
        """
        speeds = np.array([curve.speed.magnitude for curve in self.curves])

        closest_curves_idxs = find_closest_speeds(speeds, speed.magnitude)
        curves = [
            self.curves[closest_curves_idxs[0]],
            self.curves[closest_curves_idxs[1]],
        ]

        # calculate factor
        speed_range = curves[1].speed.magnitude - curves[0].speed.magnitude
        factor = (speed.magnitude - curves[0].speed.magnitude) / speed_range

        current_curve = []
        p0 = self.points[0]
        number_of_points = len(curves[0])

        for i in range(number_of_points):
            flow_T, disch_T = get_interpolated_values(
                factor,
                curves[0].flow_v.magnitude[i],
                curves[0][i].disch.T().m,
                curves[1].flow_v.magnitude[i],
                curves[1][i].disch.T().m,
            )
            flow_p, disch_p = get_interpolated_values(
                factor,
                curves[0].flow_v.magnitude[i],
                curves[0][i].disch.p().m,
                curves[1].flow_v.magnitude[i],
                curves[1][i].disch.p().m,
            )

            disch = State.define(p=disch_p, T=disch_T, fluid=p0.suc.fluid)

            p = Point(
                suc=p0.suc,
                disch=disch,
                flow_v=(flow_T + flow_p) / 2,
                speed=speed,
                b=p0.b,
                D=p0.D,
            )

            current_curve.append(p)

        current_curve = Curve(current_curve)

        return current_curve

    @classmethod
    def convert_from(cls, original_impeller, suc=None, find="speed", speed=None):
        """Convert performance map from an impeller.

        Parameters
        ----------
        original_impeller : ccp.Impeller
            The original impeller.
        suc : ccp.State
            The new suction condition to which we want to convert to.
        find : str, optional
            The method in which the curves will be converted.
            For now only 'speed' is implemented, which means that, based on volume ratio,
            we calculate new values of speed for each curve and the respective discharge
            condition.
        speed : float, pint.Quantity, optional
            Desired speed. If find="speed", this should be None.

        Returns
        -------
        converted_impeller : ccp.Impeller
            The new impeller with the converted performance map for the required
            suction condition.
        """
        all_converted_points = []
        for curve in original_impeller.curves:
            with multiprocessing.Pool() as pool:
                converter_args = [(p, suc, find) for p in curve]
                converted_points = pool.map(converter, converter_args)

                if speed is None:
                    speed_mean = np.mean([p.speed.magnitude for p in converted_points])

                converted_points = [
                    Point.convert_from(
                        p,
                        suc=p.suc,
                        find="volume_ratio",
                        speed=speed_mean,
                    )
                    for p in converted_points
                ]

                all_converted_points += converted_points

        return cls(all_converted_points)

    def _calc_new_points(self):
        """Calculate new dimensional points based on the suction condition."""
        #  keep volume ratio constant
        all_points = []
        for curve in self.curves:
            new_points = []
            for point in curve:
                new_points.append(self._calc_from_non_dimensional(point))

            speed_mean = np.mean([p.speed.magnitude for p in new_points])

            new_points = [
                self._calc_from_speed(p, Q_(speed_mean, p.speed.units))
                for p in new_points
            ]

            all_points += new_points

        self.new = self.__class__(
            all_points,
            b=self.b,
            D=self.D,
            _suc=self.new_suc,
            _flow_v=self.flow_v,
            _speed=self.speed,
        )

    def export_to_excel(self, path_name=None):
        """Export curves to excel file."""
        wb = Workbook()
        for curve in self.curves:
            sheet_name = f'{curve.speed.to("RPM"):.0f~P}'
            ws = wb.create_sheet(sheet_name)
            for i, p in enumerate(curve):
                i += 1  # openpyxl index
                if i == 1:
                    ws.cell(row=i, column=1, value="Flow (m**3/s)")
                    ws.cell(row=i, column=2, value="Head (kJ/kg)")
                    ws.cell(row=i, column=3, value="Efficiency (%)")
                else:
                    ws.cell(row=i, column=1, value=p.flow_v.magnitude)
                    ws.cell(row=i, column=2, value=p.head.to("kJ/kg").magnitude)
                    ws.cell(row=i, column=3, value=p.eff.magnitude * 100)

        if path_name is None:
            file_name = f'{self.suc.p().to("bar"):.0f~P}.xlsx'
            file_name = file_name.replace(" ", "-")
            path_name = Path.cwd() / file_name

        wb.save(str(path_name))

    @classmethod
    def load_from_dict(
        cls,
        suc,
        head_curves=None,
        eff_curves=None,
        power_curves=None,
        pressure_ratio_curves=None,
        disch_T_curves=None,
        b=None,
        D=None,
        number_of_points=10,
        flow_units="m**3/s",
        flow_units_head=None,
        flow_units_eff=None,
        flow_units_power=None,
        flow_units_pressure_ratio=None,
        flow_units_disch_T=None,
        head_units="J/kg",
        eff_units="dimensionless",
        pressure_ratio_units="dimensionless",
        disch_T_units="degK",
        power_units="W",
        speed_units="RPM",
        head_interpolation_method="interp1d",
        eff_interpolation_method="interp1d",
        power_interpolation_method="interp1d",
        pressure_ratio_interpolation_method="interp1d",
        disch_T_interpolation_method="interp1d",
    ):
        """Create points from dict object.

        In this case the dict is in the following format:

        curve = {
            '10000': {
                'x': [list with flow values],
                'y': [list with head or eff values]
                },
            ...}
        Where 10000 is the speed for that curve.

        suc : ccp.State
            Suction state.
        head_curves : dict
            Dict with head/flow values.
        eff_curves : dict
            Dict with eff/flow values.
        power_curves : dict
            Dict with power/flow values.
        b : float, pint.Quantity
            Impeller width (m).
        D : float, pint.Quantity
            Impeller diameter (m).
        number_of_points : int
            Number of points that will be interpolated.
        flow_units : str
            Flow units used in the dict.
        flow_units_head: str
            Flow units used in the dict for head curves.
            Only needed when flow units for head curve differs from other curves.
        flow_units_eff: str
            Flow units used  in the dict for efficiency curves.
            Only needed when flow units for efficiency curve differs from other curves.
        flow_units_power: str
            Flow units used  in the dict for power curves.
            Only needed when flow units for power curve differs from other curves.
        flow_units_pressure_ratio: str
            Flow units used  in the dict for pressure ratio curves.
            Only needed when flow units for efficiency curve differs from other curves.
        flow_units_disch_T: str
            Flow units used  in the dict for discharge Temperature curves.
            Only needed when flow units for efficiency curve differs from other curves.
        head_units : str
            Head units used in the dict.
            If the curve head units are in meter you can use: head_units="m*g0".
        eff_units : str
            Dimensionless.
        power_units : str
            Power units used in the dict.
        pressure_ratio_units : str
            Pressure ratio units used in the dict.
        disch_T_units : str
            Discharge temperature units used in the dict.
        speed_units : str
            Speed units used in the dict.
        head_interpolation_method : str, optional
            Interpolation method from scipy. Can be interp1d or UnivariateSpline.
            Default is interp1d.
        eff_interpolation_method : str, optional
            Interpolation method from scipy. Can be interp1d or UnivariateSpline.
            Default is interp1d.
        power_interpolation_method : str, optional
            Interpolation method from scipy. Can be interp1d or UnivariateSpline.
            Default is interp1d.
        """
        # define if we have volume or mass flow
        args = locals().copy()

        flow_type = "volumetric"
        if list(Q_(1, flow_units).dimensionality.keys())[0] == "[mass]":
            flow_type = "mass"

        points = []

        curves = {}
        for k, v in args.items():
            if "curves" in k and v is not None:
                name_split = k.split("_")
                try:
                    curve_name = "_".join(name_split[:-1])
                except TypeError:
                    curve_name = name_split[0]
                curves[curve_name] = v

        parameters = list(curves)
        interpolation_methods = [
            args[f"{param}_interpolation_method"] for param in parameters
        ]
        speeds = list(curves[parameters[0]])

        for param in parameters:
            if not args[f"flow_units_{param}"]:
                args[f"flow_units_{param}"] = flow_units

        flow_units_list = {
            f"flow_units_{param}": (
                "mass"
                if list(Q_(1, args[f"flow_units_{param}"]).dimensionality.keys())[0]
                == "[mass]"
                else "volumetric"
            )
            for param in parameters
        }

        if "eff" in curves:
            if max(curves["eff"][speeds[0]]["y"]) > 1:
                for speed in speeds:
                    curves["eff"][speed]["y"] = [
                        i / 100 for i in curves["eff"][speed]["y"]
                    ]

        # create interpolated curves
        curves_interpolated = {"interp1d": {}, "UnivariateSpline": {}}
        # dict to hold interpolated values for specific x values
        points_interpolated = {"interp1d": {}, "UnivariateSpline": {}}

        for speed in speeds:
            min_x = 0
            max_x = 1e20
            # get min and max flow
            for curve in curves:
                if flow_units_list[f"flow_units_{curve}"] != flow_type:
                    if flow_units_list[f"flow_units_{curve}"] == "mass":
                        flow_curve = [
                            Q_(flow, args[f"flow_units_{curve}"]) / suc.rho()
                            for flow in curves[curve][speed]["x"]
                        ]
                        curves[curve][speed]["x"] = [
                            flow.to(flow_units).m for flow in flow_curve
                        ]
                    else:
                        flow_curve = [
                            Q_(flow, args[f"flow_units_{curve}"]) * suc.rho()
                            for flow in curves[curve][speed]["x"]
                        ]
                        curves[curve][speed]["x"] = [
                            flow.to(flow_units).m for flow in flow_curve
                        ]
                if curves[curve][speed]["x"][0] > min_x:
                    min_x = curves[curve][speed]["x"][0]
                if curves[curve][speed]["x"][-1] < max_x:
                    max_x = curves[curve][speed]["x"][-1]

            points_x = np.linspace(min_x, max_x, number_of_points)

            for curve in curves:
                curves_interpolated["interp1d"][curve] = {}
                points_interpolated["interp1d"][curve] = {}

                curves_interpolated["interp1d"][curve][speed] = interp1d(
                    curves[curve][speed]["x"],
                    curves[curve][speed]["y"],
                    kind=3,
                    fill_value="extrapolate",
                )
                points_interpolated["interp1d"][curve][speed] = curves_interpolated[
                    "interp1d"
                ][curve][speed](points_x)

                curves_interpolated["UnivariateSpline"][curve] = {}
                points_interpolated["UnivariateSpline"][curve] = {}
                curves_interpolated["UnivariateSpline"][curve][
                    speed
                ] = UnivariateSpline(
                    curves[curve][speed]["x"],
                    curves[curve][speed]["y"],
                )
                points_interpolated["UnivariateSpline"][curve][
                    speed
                ] = curves_interpolated["UnivariateSpline"][curve][speed](points_x)

                error = max(
                    1
                    - (
                        points_interpolated["interp1d"][curve][speed]
                        / points_interpolated["UnivariateSpline"][curve][speed]
                    )
                )
                if error > 0.1:
                    warnings.warn(
                        f"{curve.capitalize()} interpolation error in speed {speed} {speed_units}.\n"
                    )

            args_list = []

            for flow, param0, param1 in zip(
                points_x,
                points_interpolated[interpolation_methods[0]][parameters[0]][speed],
                points_interpolated[interpolation_methods[1]][parameters[1]][speed],
            ):
                arg_dict = {
                    "suc": suc,
                    "speed": Q_(float(speed), speed_units),
                    parameters[0]: Q_(param0, args[f"{parameters[0]}_units"]),
                    parameters[1]: Q_(param1, args[f"{parameters[1]}_units"]),
                    "b": b,
                    "D": D,
                }
                if flow_type == "volumetric":
                    arg_dict["flow_v"] = Q_(flow, flow_units)
                elif flow_type == "mass":
                    arg_dict["flow_m"] = Q_(flow, flow_units)
                args_list.append(arg_dict)

            with multiprocessing.Pool() as pool:
                points += pool.map(create_points_parallel, args_list)

        return cls(points)

    @classmethod
    def load_from_dict_isis(
        cls,
        suc,
        head_curves,
        eff_curves,
        b=None,
        D=None,
        number_of_points=10,
        flow_units="m**3/s",
        head_units="J/kg",
        speed_units="RPM",
    ):
        """Create points from dict object available in the ISIS platform.

        The dict is in the following format:
           head_curves_dict = [
        {
            "z": 11373,
            "points": [
                {"x": 94529, "y": 148.586},
                {"x": 98641, "y": 148.211},
                {"x": 101554, "y": 147.837},
            ...]
        ...,
        },
        ]

        Where z is the speed and each point is described as a dict with x and y
        pair where x is the flow and y is the head or eff.

        suc : ccp.State
            Suction state.
        head_curve : dict
            Dict with head/flow values.
        eff_curve : dict
            Dict with head/flow values.
        b : float, pint.Quantity
            Impeller width (m).
        D : float, pint.Quantity
            Impeller diameter (m).
        number_of_points : int
            Number of points that will be interpolated.
        flow_units : str
            Flow units used in the dict.
        head_units : str
            Head units used in the dict.
            If the curve head units are in meter you can use: head_units="m*g0".
        speed_units : str
            Speed units used in the dict.

        Examples
        --------
        >>> import ccp
        >>> composition_fd = dict(
        ...    n2=0.4,
        ...    co2=0.22,
        ...    methane=92.11,
        ...    ethane=4.94,
        ...    propane=1.71,
        ...    ibutane=0.24,
        ...    butane=0.3,
        ...    ipentane=0.04,
        ...    pentane=0.03,
        ...    hexane=0.01,
        ... )
        >>> suc_fd = State.define(p=Q_(3876, "kPa"), T=Q_(11, "degC"), fluid=composition_fd)
        >>> imp = ccp.Impeller.load_from_dict_isis(
        ...    suc=suc_fd,
        ...    head_curves=head_curves_dict,
        ...    eff_curves=eff_curves_dict,
        ...    b=Q_(10.6, "mm"),
        ...    D=Q_(390, "mm"),
        ...    number_of_points=6,
        ...    flow_units="kg/h",
        ...    head_units="kJ/kg",
        ... )
        """
        # change dict format from isis to that handled by the ccp method.

        head_curve_ccp = {}
        for head_curve in head_curves["CURVES"]:
            speed = str(head_curve["z"])
            x = []
            y = []
            for point in head_curve["points"]:
                x.append(point["x"])
                y.append(point["y"])

            head_curve_ccp[speed] = {}
            head_curve_ccp[speed]["x"] = x
            head_curve_ccp[speed]["y"] = y

        eff_curve_ccp = {}
        for eff_curve in eff_curves["CURVES"]:
            speed = str(eff_curve["z"])
            x = []
            y = []
            for point in eff_curve["points"]:
                x.append(point["x"])
                y.append(point["y"])

            eff_curve_ccp[speed] = {}
            eff_curve_ccp[speed]["x"] = x
            eff_curve_ccp[speed]["y"] = y

        return cls.load_from_dict(
            suc=suc,
            b=b,
            D=D,
            head_curves=head_curve_ccp,
            eff_curves=eff_curve_ccp,
            number_of_points=number_of_points,
            flow_units=flow_units,
            head_units=head_units,
            speed_units=speed_units,
        )

    @classmethod
    def load_from_engauge_csv(
        cls,
        suc,
        curve_name,
        curve_path,
        b=None,
        D=None,
        number_of_points=10,
        flow_units="m**3/s",
        flow_units_head=None,
        flow_units_eff=None,
        flow_units_power=None,
        flow_units_pressure_ratio=None,
        flow_units_disch_T=None,
        head_units="J/kg",
        eff_units="dimensionless",
        power_units="W",
        pressure_ratio_units="dimensionless",
        disch_T_units="degK",
        speed_units="RPM",
        head_interpolation_method="interp1d",
        eff_interpolation_method="interp1d",
        power_interpolation_method="interp1d",
        pressure_ratio_interpolation_method="interp1d",
        disch_T_interpolation_method="interp1d",
    ):
        """Convert points from csv generated by engauge to csv with 6 points at same flow for use on hysys.

         The csv files should be generated with engauge with the following procedure:
         First, copy the image of the curve to your clipboard, then inside engauge digitizer:
             - Edit -> Paste as new
             - Name each curve with their respective speed value;
             - On Axis Point -> add 3 reference points
             - Select the curve (e.g. 10322 would be the curve for 10322 RPM)
             - Select the points using the segment fill tool;
             - Select the next curve and points...
             - Settings -> Export Setup -> Select:
             - Raws X's and Y's ; One curve on each line
         Files should be saved with the following convention:
             - <curve-name>-head.csv
             - <curve-name>-eff.csv

         suc : ccp.State
             Suction state.
         curve_path : pathlib.Path
             Path to the curves.
         curve_name : str
             Name for head and efficiency curve.
             Curves should have names <curve_name>-head.csv and <curve-name>-eff.csv.
         b : float, pint.Quantity
             Impeller width (m).
         D : float, pint.Quantity
             Impeller diameter (m).
         number_of_points : int
             Number of points that will be interpolated.
         flow_units : str
             Flow units used when extracting data with engauge.
         flow_units_head: str
             Flow units used when extracting data with engauge for head curves.
             Only needed when flow units for head curve differs from other curves.
        flow_units_eff: str
             Flow units used when extracting data with engauge for efficiency curves.
             Only needed when flow units for efficiency curve differs from other curves.
         flow_units_power: str
             Flow units used when extracting data with engauge for power curves.
             Only needed when flow units for power curve differs from other curves.
         flow_units_pressure_ratio: str
             Flow units used when extracting data with engauge for pressure ratio curves.
             Only needed when flow units for power curve differs from other curves.
         flow_units_disch_T: str
             Flow units used when extracting data with engauge for discharge temperature curves.
             Only needed when flow units for efficiency curve differs from other curves.
         head_units : str
             Head units used when extracting data with engauge.
             If the curve head units are in meter you can use: head_units="m*g0".
         eff_units : str
             Dimensionless.
         power_units : str
             Power units used when extracting data with engauge.
         pressure_ratio_units : str
             Pressure ratio units used when extracting data with engauge.
         disch_T_units : str
             Discharge temperature units used when extracting data with engauge.
         speed_units : str
             Speed units used when extracting data with engauge.
         head_interpolation_method : str, optional
             Interpolation method from scipy. Can be interp1d or UnivariateSpline.
             Default is interp1d.
         eff_interpolation_method : str, optional
             Interpolation method from scipy. Can be interp1d or UnivariateSpline.
             Default is interp1d.
         power_inte![](../../AppData/Local/Temp/logo.png)rpolation_method : str, optional
             Interpolation method from scipy. Can be interp1d or UnivariateSpline.
             Default is interp1d.
        """
        curves_path_dict = {}
        args = locals()
        for param in ["head", "eff", "power", "pressure_ratio", "disch_T"]:
            param_path = curve_path / (curve_name + f"-{param}.csv")
            if param_path.is_file():
                curves_path_dict[f"{param}_curves"] = read_data_from_engauge_csv(
                    param_path
                )

        return cls.load_from_dict(
            suc=suc,
            b=b,
            D=D,
            number_of_points=number_of_points,
            flow_units=flow_units,
            head_units=head_units,
<<<<<<< HEAD
            flow_units_head=args[f"flow_units_head"],  # flow_units_head,
            flow_units_eff=args[f"flow_units_eff"],  # flow_units_eff,
            flow_units_power=args[f"flow_units_power"],  # flow_units_power,
            flow_units_pressure_ratio=args[
                f"flow_units_pressure_ratio"
            ],  # flow_units_pressure_ratio,
            flow_units_disch_T=args[f"flow_units_disch_T"],  # flow_units_disch_T,
            eff_units=eff_units,
=======
>>>>>>> fdb95c9b
            power_units=power_units,
            speed_units=speed_units,
            pressure_ratio_units=pressure_ratio_units,
            disch_T_units=disch_T_units,
            head_interpolation_method=head_interpolation_method,
            eff_interpolation_method=eff_interpolation_method,
            power_interpolation_method=power_interpolation_method,
            pressure_ratio_interpolation_method=pressure_ratio_interpolation_method,
            disch_T_interpolation_method=disch_T_interpolation_method,
            **curves_path_dict,
        )

    def save(self, file):
        """Save impeller to a toml file.

        Parameters
        ----------
        file : str or pathlib.Path
            Filename to which the data is saved.
        """

        with open(file, mode="w") as f:
            # add points to file
            dict_to_save = {
                f"Point{i}": point._dict_to_save()
                for i, point in enumerate(self.points)
            }
            toml.dump(dict_to_save, f)

    @classmethod
    def load(cls, file):
        """Load impeller from toml file.

        Parameters
        ----------
        file : str or pathlib.Path
            Filename to which the data is saved.

        Returns
        -------
        impeller : ccp.Impeller
            Impeller object.
        """
        parameters = toml.load(file)
        points = [
            Point(**Point._dict_from_load(kwargs)) for kwargs in parameters.values()
        ]

        return cls(points)

    def save_hysys_csv(self, curve_dir):
        """Save curve to a csv with hysys format.

        curve_path: pathlib.Path
            Path for directory where the files will be saved.
        """
        curve_dir.mkdir(parents=True, exist_ok=True)
        surge = {"Speed (RPM)": [], "Volume Flow (m3/h)": []}
        stonewall = {"Speed (RPM)": [], "Volume Flow (m3/h)": []}

        for curve in self.curves:
            curve.save_hysys_csv(
                curve_dir / f'speed-{curve.speed.to("RPM").m:.0f}-RPM.csv'
            )
            surge["Speed (RPM)"].append(curve.speed.to("RPM").m)
            stonewall["Speed (RPM)"].append(curve.speed.to("RPM").m)
            surge["Volume Flow (m3/h)"].append(
                min(p.flow_v.to("m**3/h").m for p in curve)
            )
            stonewall["Volume Flow (m3/h)"].append(
                max(p.flow_v.to("m**3/h").m for p in curve)
            )

        for name, limit in zip(["surge", "stonewall"], [surge, stonewall]):
            with open(str(curve_dir / (name + ".csv")), mode="w") as csv_file:
                writer = csv.DictWriter(csv_file, fieldnames=list(limit.keys()))
                writer.writeheader()
                for speed, flow in zip(
                    limit["Speed (RPM)"], limit["Volume Flow (m3/h)"]
                ):
                    writer.writerow({"Speed (RPM)": speed, "Volume Flow (m3/h)": flow})


def find_closest_speeds(array, value):
    diff = array - value
    idx = np.abs(diff).argmin()

    if idx == 0:
        return [0, 1]
    elif idx == len(array) - 1:
        return [len(array) - 2, len(array) - 1]

    if diff[idx] > 0:
        idx = [idx - 1, idx]
    else:
        idx = [idx, idx + 1]

    return np.array(idx)


def get_interpolated_values(fac, flow_0, val_0, flow_1, val_1):
    x0 = [flow_0, val_0]
    if fac > 0.5:
        x0 = [flow_1, val_1]

    result = fsolve(system_to_interpolate, x0, args=(fac, flow_0, val_0, flow_1, val_1))

    flow_x = result[0]
    val_x = result[1]

    return flow_x, val_x


def system_to_interpolate(x, *args):
    fac, flow_0, val_0, flow_1, val_1 = args
    eq_1 = -x[1] + val_0 + (x[0] - flow_0) * (val_1 - val_0) / (flow_1 - flow_0)
    eq_2 = -fac * (flow_1 - flow_0) + x[0] - flow_0

    return [eq_1, eq_2]


def impeller_example():
    test_dir = Path(__file__).parent / "tests"
    data_dir = test_dir / "data"

    suc = State.define(
        p=Q_(4.08, "bar"),
        T=Q_(33.6, "degC"),
        fluid={
            "METHANE": 58.976,
            "ETHANE": 3.099,
            "PROPANE": 0.6,
            "N-BUTANE": 0.08,
            "I-BUTANE": 0.05,
            "N-PENTANE": 0.01,
            "I-PENTANE": 0.01,
            "NITROGEN": 0.55,
            "HYDROGEN SULFIDE": 0.02,
            "CARBON DIOXIDE": 36.605,
        },
    )
    imp = Impeller.load_from_engauge_csv(
        suc=suc,
        curve_name="lp-sec1-caso-a",
        curve_path=data_dir,
        b=Q_(5.7, "mm"),
        D=Q_(550, "mm"),
        head_units="kJ/kg",
        flow_units="m³/h",
        number_of_points=7,
    )

    return imp


def converter(x):
    """Helper function used to parallelize conversion of points."""
    point, suc, find = x
    return Point.convert_from(point, suc=suc, find=find)


def create_points_parallel(x):
    """Helper function used to parallelize creation of points."""
    return Point(**x)


def calc_min_head_point(x, speed, imp, min_head):
    """Helper function to calculate min_head point."""
    try:
        p = imp.point(flow_v=x, speed=speed)
        head = p.head.m
    # if state does not converge, force head value just to keep the iterations going
    except ValueError:
        head = -x + min_head
    return head - min_head<|MERGE_RESOLUTION|>--- conflicted
+++ resolved
@@ -897,18 +897,13 @@
             number_of_points=number_of_points,
             flow_units=flow_units,
             head_units=head_units,
-<<<<<<< HEAD
-            flow_units_head=args[f"flow_units_head"],  # flow_units_head,
-            flow_units_eff=args[f"flow_units_eff"],  # flow_units_eff,
-            flow_units_power=args[f"flow_units_power"],  # flow_units_power,
-            flow_units_pressure_ratio=args[
-                f"flow_units_pressure_ratio"
-            ],  # flow_units_pressure_ratio,
-            flow_units_disch_T=args[f"flow_units_disch_T"],  # flow_units_disch_T,
+            power_units=power_units,
+            flow_units_head=flow_units_head,
+            flow_units_eff=flow_units_eff,
+            flow_units_power=flow_units_power,
+            flow_units_pressure_ratio=flow_units_pressure_ratio,
+            flow_units_disch_T=flow_units_disch_T,
             eff_units=eff_units,
-=======
->>>>>>> fdb95c9b
-            power_units=power_units,
             speed_units=speed_units,
             pressure_ratio_units=pressure_ratio_units,
             disch_T_units=disch_T_units,
