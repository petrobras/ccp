from copy import copy
from . import Q_
from .config.units import check_units
from .config.fluids import get_name, normalize_mix
import warnings
import numpy as np
import CoolProp
import CoolProp.CoolProp as CP
from CoolProp.Plots import PropertyPlot
from CoolProp.Plots.Common import interpolate_values_1d


class State(CP.AbstractState):
    """State class.

    This class is inherited from CP.AbstractState.
    Some extra functionality has been added.
    To create a State see constructor .define().
    """
    def __init__(self, EOS, _fluid):
        # no call to super(). see :
        # http://stackoverflow.com/questions/18260095/
        self.EOS = EOS
        self._fluid = _fluid

    def _fluid_dict(self):
        # preserve the dictionary from define method
        fluid_dict = {}
        for k, v in zip(self.fluid_names(), self.get_mole_fractions()):
            fluid_dict[k] = v
            self.fluid = fluid_dict
        return fluid_dict

    def gas_constant(self):
        return Q_(super().gas_constant(), 'joule / (mol kelvin)')

    def molar_mass(self):
        return Q_(super().molar_mass(), 'kg/mol')

    def T(self):
        return Q_(super().T(), 'kelvin')

    def p(self):
        return Q_(super().p(), 'pascal')

    def h(self):
        """Specific Enthalpy (per unit of mass)."""
        return Q_(super().hmass(), 'joule/kilogram')

    def s(self):
        """Specific entropy (per unit of mass)."""
        return Q_(super().smass(), 'joule/(kelvin kilogram)')

    def rho(self):
        """Specific mass (kilogram/m**3)."""
        return Q_(super().rhomass(), 'kilogram/m**3')

    def v(self):
        """Specific volume (m**3/kilogram)."""
        return 1 / self.rho()

    def z(self):
        z = (self.p() * self.molar_mass() 
            / (self.rho() * self.gas_constant() * self.T()))
        return z.to('dimensionless')

    def speed_sound(self):
        return Q_(super().speed_sound(), 'm/s')

    def viscosity(self):
        return Q_(super().viscosity(), 'pascal second')

    def kinematic_viscosity(self):
        return (self.viscosity() / self.rho()).to('m**2/s')

<<<<<<< HEAD
    def dpdv_s(self):
        """
        Partial derivative of pressure to spec. volume with const. entropy.
        """
        return Q_(
            1 / (self.first_partial_deriv(CP.iP, CP.iDmass, CP.iSmass)),
            'kilogram/(meter**3 pascal)'
        )

    def kv(self):
        """Isentropic volume exponent (2.60)."""
        return -(self.p() / self.rho()) * self.dpdv_s()
=======
    def dTdp_s(self):
        """(dT / dp)s

        First partial derivative of temperature related to pressure with
        constant entropy."""
        return Q_(super().first_partial_deriv(CP.iT, CP.iP, CP.iSmass),
                  'kelvin / pascal')
>>>>>>> 6678b075

    def __reduce__(self):
        # fluid_ = self.fluid
        # kwargs = {k: v for k, v in self.init_args.items() if v is not None}
        kwargs = dict(p=self.p(), T=self.T(), fluid=self.fluid)
        # kwargs['fluid'] = fluid_
        return self._rebuild, (self.__class__, kwargs)

    @staticmethod
    def _rebuild(cls, kwargs):
        return cls.define(**kwargs)

    @classmethod
    @check_units
    def define(cls, p=None, T=None, h=None, s=None, rho=None, fluid=None,
               EOS='REFPROP', **kwargs):
        """Constructor for state.

        Creates a state from fluid composition and two properties.
        Properties should be in SI units, **kwargs can be passed
        to change units.

        Parameters
        ----------
        p : float
            Pressure
        T : float
            Temperature
        h : float
            Enthalpy
        s : float
            Entropy
        rho : float
            Specific mass

        fluid : dict or str
            Dictionary with constituent and composition
            (e.g.: ({'Oxygen': 0.2096, 'Nitrogen': 0.7812, 'Argon': 0.0092})
            A pure fluid can be created with a string.
        EOS : string
            String with HEOS or REFPROP

        Returns
        -------
        state : State object

        Examples
        --------
        >>> fluid = {'Oxygen': 0.2096, 'Nitrogen': 0.7812, 'Argon': 0.0092}
        >>> s = State.define(fluid=fluid, p=101008, T=273, EOS='HEOS')
        >>> s.rhomass()
        1.2893965217814896
        >>> # pure fluid
        >>> s = State.define(p=101008, T=273, fluid='CO2')
        >>> s.rho()
        1.9716931060214515
        """
        if fluid is None:
            raise TypeError('A fluid is required. Provide as fluid=dict(...)')

        constituents = []
        molar_fractions = []

        # if fluid is a string, consider pure fluid
        try:
            for k, v in fluid.items():
                k = get_name(k)
                constituents.append(k)
                molar_fractions.append(v)
                # create an adequate fluid string to cp.AbstractState
            _fluid = '&'.join(constituents)
        except AttributeError:
            molar_fractions.append(1)
            _fluid = get_name(fluid)

        try:
            state = cls(EOS, _fluid)
        except ValueError:
            raise
            # TODO handle this with better error message, checking hmx.bnc

        normalize_mix(molar_fractions)
        state.set_mole_fractions(molar_fractions)
        state.init_args = dict(p=p, T=T, h=h, s=s, rho=rho)
        state.setup_args = copy(state.init_args)
        state.fluid = state._fluid_dict()

        state.update(**state.setup_args)

        return state

    @check_units
    def update(self, cp_input=None, arg1=None, arg2=None, p=None, T=None,
               rho=None, h=None, s=None, **kwargs):
        """Simple state update.

        This method simplifies the state update. Only keyword arguments are
        required to update.

        Parameters
        ----------
        p : float
            Pressure.
        T : float
            Temperature.
        rho : float
            Specific mass.
        h : float
            Enthalpy.
        s : float
            Entropy
        """
        if cp_input is not None:
            super().update(cp_input, arg1, arg2)
            return

        if p is not None and T is not None:
            super().update(CP.PT_INPUTS,
                           p.magnitude, T.magnitude)
        elif p is not None and rho is not None:
            super().update(CP.DmassP_INPUTS,
                           rho.magnitude, p.magnitude)
        elif p is not None and h is not None:
            super().update(CP.HmassP_INPUTS,
                           h.magnitude, p.magnitude)
        elif p is not None and s is not None:
            super().update(CP.PSmass_INPUTS,
                           p.magnitude, s.magnitude)
        elif rho is not None and s is not None:
            super().update(CP.DmassSmass_INPUTS,
                           rho.magnitude, s.magnitude)
        elif rho is not None and T is not None:
            super().update(CP.DmassT_INPUTS,
                           rho.magnitude, T.magnitude)
        elif h is not None and s is not None:
            super().update(CP.HmassSmass_INPUTS,
                           h.magnitude, s.magnitude)
        elif T is not None and s is not None:
            super().update(CP.SmassT_INPUTS,
                           s.magnitude, T.magnitude)
        else:
            locs = locals()
            for item in ['kwargs', 'self', '__class__']:
                locs.pop(item)
            raise KeyError(f'Update key '
                           f'{[k for k, v in locs.items() if v is not None]}'
                           f' not implemented')

    def plot_point(self, ax, parameters=None, **kwargs):
        """Plot point.
        Plot point in the given axis. Function will check for axis units and
        plot the point accordingly.
        Parameters
        ----------
        ax : matplotlib.axes, optional
            Matplotlib axes, if None creates a new.
        Returns
        -------
        ax : matplotlib.axes
            Matplotlib axes with plot.
        """
        # default plot parameters
        kwargs.setdefault('marker', '2')
        kwargs.setdefault('color', 'k')
        kwargs.setdefault('label', self.__repr__())

        y_value = getattr(self, parameters[0].lower())()
        try:
            x_value = getattr(self, parameters[1].lower())()
        except AttributeError:
            x_value = getattr(self, parameters[1])()

        ax.scatter(x_value, y_value, **kwargs)

    def plot_ph(self, **kwargs):
        """Plot pressure vs enthalpy.

        Returns
        -------
        plot : ccp.ModifiedPropertyPlot
            Object from class inherited from CP.PropertyPlot.

        Examples
        --------
        co2 = ccp.State.define(p=100000, T=300, fluid='co2')
        plot = co2.plot_ph()
        plot.show()
        """
        # copy state to avoid changing it
        _self = copy(self)

        # default values for plot
        kwargs.setdefault('unit_system', 'SI')
        kwargs.setdefault('tp_limits', 'ACHP')

        with warnings.catch_warnings():
            warnings.simplefilter('ignore')
            plot = ModifiedPropertyPlot(_self, 'PH', **kwargs)

            plot.props[CoolProp.iQ]['lw'] = 0.8
            plot.props[CoolProp.iQ]['color'] = 'k'
            plot.props[CoolProp.iQ]['alpha'] = 0.8

            # isothermal
            plot.props[CoolProp.iT]['lw'] = 0.2
            plot.props[CoolProp.iT]['color'] = 'C0'
            plot.props[CoolProp.iT]['alpha'] = 0.2

            plot.props[CoolProp.iSmass]['lw'] = 0.2
            plot.props[CoolProp.iSmass]['color'] = 'C1'
            plot.props[CoolProp.iSmass]['alpha'] = 0.2

            plot.props[CoolProp.iDmass]['lw'] = 0.2
            plot.props[CoolProp.iDmass]['color'] = 'C2'
            plot.props[CoolProp.iDmass]['alpha'] = 0.2

            plot.calc_isolines()

            self.plot_point(plot.axis, parameters='PH')

        return plot

    def plot_pt(self, **kwargs):
        """Plot pressure vs temperature.

        Returns
        -------
        plot : ccp.ModifiedPropertyPlot
            Object from class inherited from CP.PropertyPlot.

        Examples
        --------
        co2 = ccp.State.define(p=100000, T=300, fluid='co2')
        plot = co2.plot_pt()
        plot.show()
        """
        # copy state to avoid changing it
        _self = copy(self)

        # default values for plot
        kwargs.setdefault('unit_system', 'SI')
        kwargs.setdefault('tp_limits', 'ACHP')

        with warnings.catch_warnings():
            warnings.simplefilter('ignore')
            plot = ModifiedPropertyPlot(_self, 'PT', **kwargs)

            plot.props[CoolProp.iQ]['lw'] = 0.8
            plot.props[CoolProp.iQ]['color'] = 'k'
            plot.props[CoolProp.iQ]['alpha'] = 0.8

            plot.props[CoolProp.iSmass]['lw'] = 0.8
            plot.props[CoolProp.iSmass]['color'] = 'C1'
            plot.props[CoolProp.iSmass]['alpha'] = 0.8

            plot.props[CoolProp.iDmass]['lw'] = 0.8
            plot.props[CoolProp.iDmass]['color'] = 'C2'
            plot.props[CoolProp.iDmass]['alpha'] = 0.8

            plot.calc_isolines()

            self.plot_point(plot.axis, parameters='PT')

        return plot

    def __repr__(self):
        args = {k: v for k, v in self.init_args.items() if v is not None}
        args_repr = [f'{k}=Q_("{getattr(self, k)():.0f~P}")' for k, v in args.items()]
        args_repr = ', '.join(args_repr)

        fluid_dict = self.fluid
        sorted_fluid_keys = sorted(fluid_dict, key=fluid_dict.get, reverse=True)
        fluid_repr = [f'"{k}": {fluid_dict[k]:.5f}' for k in sorted_fluid_keys]
        fluid_repr = 'fluid={' + ', '.join(fluid_repr) + '}'

        return 'State.define(' + args_repr + ', ' + fluid_repr + ')'


class ModifiedPropertyPlot(PropertyPlot):
    """Modify CoolProp's property plot."""
    def draw_isolines(self):
        dim_x = self._system[self._x_index]
        dim_y = self._system[self._y_index]

        sat_props = self.props[CoolProp.iQ].copy()
        if 'lw' in sat_props:
            sat_props['lw'] *= 2.0
        else:
            sat_props['lw'] = 1.0
        if 'alpha' in sat_props:
            min([sat_props['alpha'] * 1.0, 1.0])
        else:
            sat_props['alpha'] = 1.0

        for i in self.isolines:
            props = self.props[i]
            dew, bub, x_crit, y_crit = (None,) * 4
            if i == CoolProp.iQ:
                for line in self.isolines[i]:
                    if line.value == 0.0: bub = line
                    elif line.value == 1.0: dew = line
                if dew is not None and bub is not None:
                    xmin, xmax, ymin, ymax = self.get_axis_limits()
                    xmin = dim_x.to_SI(xmin)
                    xmax = dim_x.to_SI(xmax)
                    ymin = dim_y.to_SI(ymin)
                    ymax = dim_y.to_SI(ymax)
                    dx = xmax-xmin
                    dy = ymax-ymin
                    dew_filter = np.logical_and(np.isfinite(dew.x), np.isfinite(dew.y))
                    stp = min([dew_filter.size,10])
                    dew_filter[0:-stp] = False
                    bub_filter = np.logical_and(np.isfinite(bub.x),np.isfinite(bub.y))

                    if self._x_index == CoolProp.iP or self._x_index == CoolProp.iDmass:
                        filter_x = lambda x: np.log10(x)
                    else:
                        filter_x = lambda x: x
                    if self._y_index == CoolProp.iP or self._y_index == CoolProp.iDmass:
                        filter_y = lambda y: np.log10(y)
                    else:
                        filter_y = lambda y: y

                    if ((filter_x(dew.x[dew_filter][-1])-filter_x(bub.x[bub_filter][-1])) < 0.050*filter_x(dx) or
                        (filter_y(dew.y[dew_filter][-1])-filter_y(bub.y[bub_filter][-1])) < 0.010*filter_y(dy)):
                        x = np.linspace(bub.x[bub_filter][-1], dew.x[dew_filter][-1], 11)
                        try:
                            y = interpolate_values_1d(
                              np.append(bub.x[bub_filter],dew.x[dew_filter][::-1]),
                              np.append(bub.y[bub_filter],dew.y[dew_filter][::-1]),
                              x_points=x,
                              kind='cubic')
                            self.axis.plot(dim_x.from_SI(x),dim_y.from_SI(y),**sat_props)
                            warnings.warn("Detected an incomplete phase envelope, fixing it numerically.")
                            x_crit = x[5]
                            y_crit = y[5]
                        except ValueError:
                            continue

            for line in self.isolines[i]:
                if line.i_index == CoolProp.iQ:
                    if line.value == 0.0 or line.value == 1.0:
                        self.axis.plot(dim_x.from_SI(line.x),
                                       dim_y.from_SI(line.y), **sat_props)
                    else:
                        if x_crit is not None and y_crit is not None:
                            self.axis.plot(
                                dim_x.from_SI(np.append(line.x, x_crit)),
                                dim_y.from_SI(np.append(line.y, y_crit)),
                                **props)

                else:
                    self.axis.plot(
                        dim_x.from_SI(line.x), dim_y.from_SI(line.y), **props)<|MERGE_RESOLUTION|>--- conflicted
+++ resolved
@@ -73,7 +73,6 @@
     def kinematic_viscosity(self):
         return (self.viscosity() / self.rho()).to('m**2/s')
 
-<<<<<<< HEAD
     def dpdv_s(self):
         """
         Partial derivative of pressure to spec. volume with const. entropy.
@@ -86,7 +85,7 @@
     def kv(self):
         """Isentropic volume exponent (2.60)."""
         return -(self.p() / self.rho()) * self.dpdv_s()
-=======
+
     def dTdp_s(self):
         """(dT / dp)s
 
@@ -94,7 +93,6 @@
         constant entropy."""
         return Q_(super().first_partial_deriv(CP.iT, CP.iP, CP.iSmass),
                   'kelvin / pascal')
->>>>>>> 6678b075
 
     def __reduce__(self):
         # fluid_ = self.fluid
